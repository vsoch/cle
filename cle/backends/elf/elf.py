--- conflicted
+++ resolved
@@ -21,7 +21,7 @@
 from .corpus import ElfCorpus
 
 from .variable import Variable
-from .types import VariableType
+from .variable_type import VariableType
 from .subprogram import Subprogram
 from .symbol import ELFSymbol, Symbol, SymbolType
 from .regions import ELFSection, ELFSegment
@@ -698,14 +698,10 @@
             # scan the whole die tree for DW_TAG_base_type and DW_TAG_typedef
             for die in cu.iter_DIEs():                
                 if die.tag == "DW_TAG_base_type":
-<<<<<<< HEAD
-                    type_list[die.offset] = VariableType.read_from_die(die)
-                parse_die_types(die)
-=======
                     var_type = VariableType.read_from_die(die)
                     if var_type is not None:
                         type_list[die.offset] = var_type
->>>>>>> 8033386c
+                parse_die_types(die)
 
             # Provide type information to the corpus
             self.corpus.type_die_lookup = type_die_lookup
