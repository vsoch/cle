import os
from ctypes import *
import logging
import subprocess
import simuvex
import pdb
from .clexception import CLException

l = logging.getLogger("cle.archinfo")

class ArchInfo(object):
    """ This class extracts architecture information from ELF binaries using the
        cle_bfd library.
    """

    # There is a dozen of types of mips and arm CPUs reported from libbfd
    mips_names = ["mips:isa32", "mips:3000"]
<<<<<<< HEAD
    ppc_names = ["powerpc:common", "powerpc:common64"]
=======
    ppc_names = ["powerpc:common"]
>>>>>>> 3dcfe7ed
    arm_names = ["arm", "armv4t", "armv5t"]

    def __init__(self, binary):
        """ Getarchitecture information from the binary file @binary using
        ctypes and cle_bfd.so """
        env_p = os.getenv("VIRTUAL_ENV", "/")
        lib_p = "lib"
        lib = os.path.join(env_p, lib_p, "cle_bfd.so")

        if not os.path.exists(lib):
            raise CLException("Cannot load cle_bfd.so, invalid path:%s" % lib)
        if not os.path.exists(binary):
            raise CLException("Binary %s does not exist" % binary)

        self.lib = cdll.LoadLibrary(lib)
        self.lib.get_bfd_arch_pname.restype = c_char_p
        self.lib.get_arch_byte_order.restype = c_char_p

        self.name = self.lib.get_bfd_arch_pname(binary)

        if self.name == "ERROR":
            raise CLException("This doesn't look like an ELF File. Unsupported"
                              " format or architecture")
        elif self.name == "unknown":
            raise CLException("Dude, your libbfd doesn't seem to know this architecture.")

        self.bits = self.lib.get_bits_per_addr(binary)
        self.arch_size = self.lib.get_arch_size(binary)
        self.byte_order = self.lib.get_arch_byte_order(binary)

        self.qemu_arch = self.to_qemu_arch(self.name)
        self.simuvex_arch = self.to_simuvex_arch(self.name)
        self.ida_arch = self.to_ida_arch(self.name)


    def to_qemu_arch(self, arch):
        """ We internally use the BFD architecture names.
         This converts names to the convension used by qemu-user to name its
         different qemu-{arch} architectures. """

        if arch == "i386:x86-64":
            return "x86_64"
        elif arch in self.mips_names:
            return "mips"
        elif arch in self.ppc_names and self.arch_size == 32:
            return "ppc"
        elif arch in self.ppc_names and self.arch_size == 64:
            return "ppc64"
        elif arch in self.arm_names:
            return "arm"
        elif arch == "i386":
            return "i386"

        else:
            raise CLException("Architecture name conversion not implemented yet"
                              "for \"%s\" !" % arch)

    def to_simuvex_arch(self, arch):
        """ This function translates architecture names from the BFD convention
        to the convention used by simuvex """

        if arch == "i386:x86-64":
            return "AMD64"
        elif "mips" in arch and self.arch_size == 32:
            return "MIPS32"
        elif arch in self.ppc_names and self.arch_size == 32:
            return "PPC32"
        elif arch in self.ppc_names and self.arch_size == 64:
            return "PPC64"
        elif arch in self.arm_names:
            return "ARM"
        elif arch == "i386":
            return "X86"
        # Unsupported architectures:
        elif "mips" in arch and self.arch_size == 64:
            raise CLException("Architecture MIPS 64 bit not supported")
        # mipsel
        elif "mips" in arch and self.endianness == "LSB":
            l.info("Warning: arch mipsel detected, make sure you compile VEX "
                   "accordingly")
        else:
            raise CLException("Unknown architecture")

    def to_ida_arch(self, arch):
        if "i386" in arch:
            return "metapc"
        elif "arm" in arch:
            return "armb"
        elif "mips" in arch:
            return "mipsb"
        elif "powerpc" in arch:
            return "ppc"
        else:
            raise CLException("Unknown architecture")

    def get_qemu_cmd(self):
        """ Find the right qemu-{cmd} for the binary's architecture """
        cmd = "qemu-%s" % self.qemu_arch

        # Check if the command actually exists on the system
        s = subprocess.Popen(["which", cmd], stdout=subprocess.PIPE,
                             stderr=subprocess.PIPE)
        out = s.communicate()
        err = s.returncode

        # Which returns 0 if the command exists
        if (err != 0):
            raise CLException("Cannot find \"%s\", it does not exist or is not"
                              " in PATH :: %s" % (cmd, out))
        else:
            return cmd

    def get_cross_library_path(self):
        """ Returns the path to cross libraries for @arch, suitable for qemu's
        -L option"""

        arch = self.qemu_arch

        if arch == "x86_64":
            return "/lib/x86_64-linux-gnu/"
        elif arch in ("ppc", "ppc64"):
            return "/usr/powerpc-linux-gnu/"
        elif arch == "mips":
            return "/usr/mips-linux-gnu/"
        elif arch == "arm":
            return "/usr/arm-linux-gnueabi/"
        elif arch == "i386":
            return "/lib32"

        raise CLException("Architecture %s is not supported" % arch)

    def get_cross_ld_path(self):
        """ LD_LIBRARY_PATH expects "$ARCH_LIB/lib" except for i386..."""
        path = self.get_cross_library_path()
        if self.qemu_arch == "i386":
            return path
        elif self.qemu_arch == "ppc64":
            return os.path.join(path, "/lib64")
        else:
            return os.path.join(path, "/lib")

    def get_simuvex_obj(self):
        s_arch = self.to_simuvex_arch(self.name)
        if type(s_arch) is str and s_arch in simuvex.Architectures.keys():
            return simuvex.Architectures[s_arch]()
        else:
            raise Exception("cle.archinfo: architecture %s is not in"
                            " simuvex.Architectures" % repr(s_arch))
        # Let's first get a Simuvex.Architectures object

    def got_section_name(self):
        """ Returns the name of the section that holds absolute addresses of
            functions, that is, what we want to update after relocation.
            It varies with the architecture.
        """
        # MIPS: .got (normal names) (PS: .extern has crappy @@names)
        # ARM : .got (_ptr name)
        if "mips" in self.name or "arm" in self.name:
            return '.got'

        # PPC 32: .plt (.extern has crappy @@names)
        if "powerpc" in self.name:
            return '.plt'

        # x86 .got.plt
        if "i386" in self.name or 'x86-64' in self.name:
            return '.got.plt'

    def compatible_with(self, arch):
        """ Compare the architecture of self with @arch
            in terms of endianness, bits per address and matching names
            e.g., arm-xxx compatible with arm-yyy

            Note: @arch is another archinfo object
            """

        # Same names
        if self.name == arch:
            return True

        if self.byte_order != arch.byte_order:
            return False
        if self.bits != arch.bits:
            return False

        # ARM and MIPS have tons of names, so let's just pattern match
        for i in ["mips", "arm", "powerpc"]:
            if i in arch.name and i in self.name:
                l.warning("Considering %s and %s compatible" % (self.name, arch.name))
                return True

        return False<|MERGE_RESOLUTION|>--- conflicted
+++ resolved
@@ -15,11 +15,7 @@
 
     # There is a dozen of types of mips and arm CPUs reported from libbfd
     mips_names = ["mips:isa32", "mips:3000"]
-<<<<<<< HEAD
     ppc_names = ["powerpc:common", "powerpc:common64"]
-=======
-    ppc_names = ["powerpc:common"]
->>>>>>> 3dcfe7ed
     arm_names = ["arm", "armv4t", "armv5t"]
 
     def __init__(self, binary):
