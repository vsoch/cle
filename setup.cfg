[metadata]
name = cle
version = attr: cle.__version__
url = https://github.com/angr/cle
classifiers =
    License :: OSI Approved :: BSD License
    Programming Language :: Python :: 3
    Programming Language :: Python :: 3.6
license = BSD 2 Clause
license_files = LICENSE
description = |
    CLE Loads Everything (at least, many binary formats!) and provides a
    pythonic interface to analyze what they are and what they would look like in
    memory.
long_description = file: README.md
long_description_content_type = text/markdown

[options]
install_requires =
    pyelftools >= 0.27
<<<<<<< HEAD
    pyvex == 9.2.9.dev0
=======
    pyvex == 9.2.12.dev0
>>>>>>> 70fc90e2
    pefile
    sortedcontainers >= 2.0
python_requires = >= 3.8
packages = find:
tests_require = cffi

[options.extras_require]
ar = arpy == 1.1.1
minidump = minidump >= 0.0.10
xbe = pyxbe == 0.0.4
testing = cffi

[options.package_data]
cle =
    py.typed<|MERGE_RESOLUTION|>--- conflicted
+++ resolved
@@ -18,11 +18,7 @@
 [options]
 install_requires =
     pyelftools >= 0.27
-<<<<<<< HEAD
-    pyvex == 9.2.9.dev0
-=======
     pyvex == 9.2.12.dev0
->>>>>>> 70fc90e2
     pefile
     sortedcontainers >= 2.0
 python_requires = >= 3.8
